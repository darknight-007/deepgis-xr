--- conflicted
+++ resolved
@@ -6,20 +6,16 @@
 from django.shortcuts import render
 from django.views.decorators.csrf import csrf_exempt
 import json
-<<<<<<< HEAD
-import os
-=======
 import tempfile
 import zipfile
 import os
 from shapely.geometry import shape
 import fiona
->>>>>>> 7c1b7a5d
 
 from deepgis_xr.apps.core.models import Image, CategoryType, ImageLabel, RasterImage
 
 
-class BaseView(TemplateView):
+class BaseView(LoginRequiredMixin, TemplateView):
     """Base class for all web views"""
     
     def get_context_data(self, **kwargs):
@@ -76,133 +72,99 @@
 view_label = ViewLabelView.as_view()
 results = ResultsView.as_view()
 
-
-@csrf_exempt
-def get_available_layers(request):
-    """Return available tile layers"""
-    try:
-        layers = [
-            {
-                'name': 'Raw Rock Data (C3)',
-                'url': 'http://localhost:8091/data/c3/{z}/{x}/{y}.png',
-                'attribution': 'DeepGIS Rock Data'
-            },
-            {
-                'name': 'Colorized Rock Data',
-                'url': 'http://localhost:8091/data/c3_color/{z}/{x}/{y}.png',
-                'attribution': 'DeepGIS Rock Data'
+def index(request):
+    return render(request, 'web/index.html')
+
+def label(request):
+    return render(request, 'web/label.html')
+
+def map_label(request):
+    return render(request, 'web/map_label.html')
+
+def view_label(request):
+    return render(request, 'web/view_label.html')
+
+def results(request):
+    return render(request, 'web/results.html')
+
+@csrf_exempt
+def get_category_info(request):
+    # Return categories in the format expected by the frontend
+    categories = {
+        'Buildings': {
+            'color': '#FF0000',
+            'id': 1
+        },
+        'Roads': {
+            'color': '#00FF00',
+            'id': 2
+        },
+        'Water Bodies': {
+            'color': '#0000FF',
+            'id': 3
+        }
+    }
+    return JsonResponse(categories)
+
+@csrf_exempt
+def get_new_image(request):
+    # For now, return a sample response
+    response = {
+        'status': 'success',
+        'image_url': '/static/images/sample.jpg',
+        'image_id': '123'
+    }
+    return JsonResponse(response)
+
+@csrf_exempt
+def save_label(request):
+    if request.method == 'POST':
+        try:
+            data = json.loads(request.body)
+            # Here you would save the label data
+            # For now, just return success
+            return JsonResponse({'status': 'success'})
+        except json.JSONDecodeError:
+            return JsonResponse({'status': 'error', 'message': 'Invalid JSON'}, status=400)
+    return JsonResponse({'status': 'error', 'message': 'Method not allowed'}, status=405)
+
+@csrf_exempt
+def create_category(request):
+    if request.method == 'POST':
+        try:
+            data = json.loads(request.body)
+            category_name = data.get('name')
+            
+            # Get existing categories
+            categories = {
+                'Buildings': {
+                    'color': '#FF0000',
+                    'id': 1
+                },
+                'Roads': {
+                    'color': '#00FF00',
+                    'id': 2
+                },
+                'Water Bodies': {
+                    'color': '#0000FF',
+                    'id': 3
+                }
             }
-        ]
-        return JsonResponse({
-            'status': 'success',
-            'layers': layers
-        })
-    except Exception as e:
-        return JsonResponse({
-            'status': 'error',
-            'message': str(e)
-        }, status=500)
-
-
-@csrf_exempt
-def get_category_info(request):
-    """Return available categories"""
-    try:
-        categories = {
-            'Rock': {
-                'color': '#FF0000',
-                'id': 1
-            },
-            'Vegetation': {
-                'color': '#00FF00',
-                'id': 2
-            },
-            'Shadow': {
-                'color': '#0000FF',
-                'id': 3
-            }
-        }
-        return JsonResponse(categories)
-    except Exception as e:
-        return JsonResponse({
-            'status': 'error',
-            'message': str(e)
-        }, status=500)
-
-
-@csrf_exempt
-def get_new_image(request):
-    """Return a new image for labeling"""
-    try:
-        return JsonResponse({
-            'status': 'success',
-            'image_url': '/static/images/sample.jpg',
-            'image_id': '123'
-        })
-    except Exception as e:
-        return JsonResponse({
-            'status': 'error',
-            'message': str(e)
-        }, status=500)
-
-
-@csrf_exempt
-def save_label(request):
-    """Save a label"""
-    if request.method == 'POST':
-        try:
-            data = json.loads(request.body)
-            # TODO: Save label data to database
-            return JsonResponse({
-                'status': 'success'
-            })
-        except json.JSONDecodeError:
-            return JsonResponse({
-                'status': 'error',
-                'message': 'Invalid JSON'
-            }, status=400)
-    return JsonResponse({
-        'status': 'error',
-        'message': 'Method not allowed'
-    }, status=405)
-
-
-@csrf_exempt
-def create_category(request):
-    """Create a new category"""
-    if request.method == 'POST':
-        try:
-            data = json.loads(request.body)
-            name = data.get('name')
-            if not name:
-                return JsonResponse({
-                    'status': 'error',
-                    'message': 'Category name is required'
-                }, status=400)
-            
-            # TODO: Save category to database
+            
+            # Add new category with a random color
             import random
             color = '#{:06x}'.format(random.randint(0, 0xFFFFFF))
-            
-            return JsonResponse({
-                'status': 'success',
-                'category': {
-                    'name': name,
-                    'color': color,
-                    'id': len(CategoryType.objects.all()) + 1
-                }
-            })
+            categories[category_name] = {
+                'color': color,
+                'id': len(categories) + 1
+            }
+            
+            return JsonResponse({'status': 'success', 'category': {
+                'name': category_name,
+                'color': color,
+                'id': len(categories)
+            }})
         except json.JSONDecodeError:
-<<<<<<< HEAD
-            return JsonResponse({
-                'status': 'error',
-                'message': 'Invalid JSON'
-            }, status=400)
-    return JsonResponse({
-        'status': 'error',
-        'message': 'Method not allowed'
-    }, status=405) 
-=======
             return JsonResponse({'status': 'error', 'message': 'Invalid JSON'}, status=400)
     return JsonResponse({'status': 'error', 'message': 'Method not allowed'}, status=405)
 
@@ -292,5 +254,4 @@
         return JsonResponse({
             'status': 'error',
             'message': str(e)
-        }, status=500) 
->>>>>>> 7c1b7a5d
+        }, status=500) 